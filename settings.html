--- conflicted
+++ resolved
@@ -1,799 +1,731 @@
-<div class="nemo-preset-enhancer-settings">
-    <div class="inline-drawer">
-        <div class="inline-drawer-toggle inline-drawer-header">
-            <b>NemoPreset UI Extensions</b>
-            <div class="inline-drawer-icon fa-solid fa-chevron-down down"></div>
-        </div>
-        <div class="inline-drawer-content" style="display: block;">
-
-            <!-- INTRODUCTION SECTION -->
-            <div class="nemo-intro-section">
-                <p class="nemo-description">
-                    Enhances SillyTavern's UI with better organization, visual improvements, and quality-of-life features for power users.
-                    <span class="nemo-feature-highlight">Customize your experience below.</span>
-                </p>
-            </div>
-
-            <!-- FEATURE TOGGLES SECTION -->
-            <div class="nemo-settings-card">
-                <div class="nemo-card-header nemo-card-header-full">
-                    <i class="fa-solid fa-toggle-on"></i>
-                    <h3>Feature Toggles</h3>
-                    <span class="nemo-card-badge">Core</span>
-                </div>
-                <div class="nemo-card-content">
-                    <p class="nemo-section-description">Enable or disable individual features. Most require a page refresh.</p>
-
-                    <div class="nemo-features-grid">
-                        <!-- Core Features -->
-                        <div class="nemo-feature-group">
-                            <h4 class="nemo-group-title">Core Features</h4>
-
-                            <div class="nemo-setting-row">
-                            <div class="nemo-setting-control">
-                                <label class="nemo-toggle-switch">
-                                    <input type="checkbox" id="nemoEnablePromptManager" checked>
-                                    <span class="nemo-toggle-slider"></span>
-                                </label>
-                            </div>
-                            <div class="nemo-setting-info">
-                                <div class="nemo-setting-title">Prompt Manager Enhancements</div>
-                                <div class="nemo-setting-description">
-                                    Collapsible sections, drag-and-drop reordering, and visual improvements
-                                </div>
-                            </div>
-                        </div>
-
-                        <div class="nemo-setting-row">
-                            <div class="nemo-setting-control">
-                                <label class="nemo-toggle-switch">
-                                    <input type="checkbox" id="nemoEnablePresetNavigator" checked>
-                                    <span class="nemo-toggle-slider"></span>
-                                </label>
-                            </div>
-                            <div class="nemo-setting-info">
-                                <div class="nemo-setting-title">Preset Navigator</div>
-                                <div class="nemo-setting-description">
-                                    Browse, search, and manage API presets with the "Browse..." button
-                                </div>
-                            </div>
-                        </div>
-
-                        <div class="nemo-setting-row">
-                            <div class="nemo-setting-control">
-                                <label class="nemo-toggle-switch">
-                                    <input type="checkbox" id="nemoEnableDirectives" checked>
-                                    <span class="nemo-toggle-slider"></span>
-                                </label>
-                            </div>
-                            <div class="nemo-setting-info">
-                                <div class="nemo-setting-title">Prompt Directive System</div>
-                                <div class="nemo-setting-description">
-                                    Allows preset makers to embed rules and dependencies in prompts
-                                </div>
-                            </div>
-                        </div>
-
-                        <div class="nemo-setting-row">
-                            <div class="nemo-setting-control">
-                                <label class="nemo-toggle-switch">
-                                    <input type="checkbox" id="nemoEnableCardEmporium" checked>
-                                    <span class="nemo-toggle-slider"></span>
-                                </label>
-                            </div>
-                            <div class="nemo-setting-info">
-                                <div class="nemo-setting-title">Card & Lorebook Emporium</div>
-                                <div class="nemo-setting-description">
-                                    Browse and import character cards and lorebooks
-                                </div>
-                            </div>
-                            </div>
-                        </div>
-
-                        <!-- Optional UI Features -->
-                        <div class="nemo-feature-group">
-                            <h4 class="nemo-group-title">Optional UI Features</h4>
-
-                            <div class="nemo-setting-row">
-                            <div class="nemo-setting-control">
-                                <label class="nemo-toggle-switch">
-                                    <input type="checkbox" id="nemoEnableEmber">
-                                    <span class="nemo-toggle-slider"></span>
-                                </label>
-                            </div>
-                            <div class="nemo-setting-info">
-                                <div class="nemo-setting-title">Ember 2.0</div>
-                                <div class="nemo-setting-description">
-                                    Universal HTML/JS renderer with asset pack system for interactive content
-                                    <span class="nemo-refresh-note">Requires refresh</span>
-                                </div>
-                            </div>
-                        </div>
-
-                            <div class="nemo-setting-row">
-                            <div class="nemo-setting-control">
-                                <label class="nemo-toggle-switch">
-                                    <input type="checkbox" id="nemoEnableNemoLore">
-                                    <span class="nemo-toggle-slider"></span>
-                                </label>
-                            </div>
-                            <div class="nemo-setting-info">
-                                <div class="nemo-setting-title">NemoLore</div>
-                                <div class="nemo-setting-description">
-                                    Advanced lorebook automation, chat summarization, and memory management
-                                    <span class="nemo-refresh-note">Requires refresh</span>
-                                </div>
-                            </div>
-                        </div>
-
-                            <div class="nemo-setting-row">
-<<<<<<< HEAD
-                                <div class="nemo-setting-control">
-                                    <label class="nemo-toggle-switch">
-                                        <input type="checkbox" id="nemoEnableProsePolisher">
-                                        <span class="nemo-toggle-slider"></span>
-                                    </label>
-                                </div>
-                                <div class="nemo-setting-info">
-                                    <div class="nemo-setting-title">ProsePolisher</div>
-                                    <div class="nemo-setting-description">
-                                        Advanced text processing to detect and fix repetitive phrases
-                                        <span class="nemo-refresh-note">Requires refresh</span>
-                                    </div>
-                                </div>
-                            </div>
-    
-                            <div class="nemo-setting-row">
-                                <div class="nemo-setting-control">
-                                    <label class="nemo-toggle-switch">
-                                        <input type="checkbox" id="nemoEnableMoodMusic">
-                                        <span class="nemo-toggle-slider"></span>
-                                    </label>
-                                </div>
-                                <div class="nemo-setting-info">
-                                    <div class="nemo-setting-title">MoodMusic</div>
-                                    <div class="nemo-setting-description">
-                                        Spotify music player that adapts to chat mood
-                                        <span class="nemo-refresh-note">Requires refresh</span>
-                                    </div>
-                                </div>
-                            </div>
-    
-                            <div class="nemo-setting-row">
-                                <div class="nemo-setting-control">
-                                    <label class="nemo-toggle-switch">
-                                        <input type="checkbox" id="nemoEnableAnimatedBackgrounds">
-                                        <span class="nemo-toggle-slider"></span>
-                                    </label>
-                                </div>
-                                <div class="nemo-setting-info">
-                                    <div class="nemo-setting-title">Animated Backgrounds</div>
-                                    <div class="nemo-setting-description">
-                                        Support for video backgrounds (webm, mp4) and YouTube URLs with controls
-                                        <span class="nemo-refresh-note">Requires refresh</span>
-                                    </div>
-                                </div>
-                            </div>
-=======
-                            <div class="nemo-setting-control">
-                                <label class="nemo-toggle-switch">
-                                    <input type="checkbox" id="nemoEnableAnimatedBackgrounds">
-                                    <span class="nemo-toggle-slider"></span>
-                                </label>
-                            </div>
-                            <div class="nemo-setting-info">
-                                <div class="nemo-setting-title">Animated Backgrounds</div>
-                                <div class="nemo-setting-description">
-                                    Support for video backgrounds (webm, mp4) and YouTube URLs with controls
-                                    <span class="nemo-refresh-note">Requires refresh</span>
-                                </div>
-                            </div>
-                        </div>
->>>>>>> 995b174d
-
-                        <div class="nemo-setting-row">
-                            <div class="nemo-setting-control">
-                                <label class="nemo-toggle-switch">
-                                    <input type="checkbox" id="nemoEnableTabOverhauls">
-                                    <span class="nemo-toggle-slider"></span>
-                                </label>
-                            </div>
-                            <div class="nemo-setting-info">
-                                <div class="nemo-setting-title">Settings Tab Overhauls</div>
-                                <div class="nemo-setting-description">
-                                    Tabbed interface for User Settings and Advanced Formatting
-                                    <span class="nemo-refresh-note">Requires refresh</span>
-                                </div>
-                            </div>
-                        </div>
-
-                        <div class="nemo-setting-row">
-                            <div class="nemo-setting-control">
-                                <label class="nemo-toggle-switch">
-                                    <input type="checkbox" id="nemoEnableExtensionsTabOverhaul">
-                                    <span class="nemo-toggle-slider"></span>
-                                </label>
-                            </div>
-                            <div class="nemo-setting-info">
-                                <div class="nemo-setting-title">Extensions Tab Overhaul</div>
-                                <div class="nemo-setting-description">
-                                    Organized categories with search for extensions
-                                    <span class="nemo-refresh-note">Requires refresh</span>
-                                </div>
-                            </div>
-                        </div>
-
-                        <div class="nemo-setting-row">
-                            <div class="nemo-setting-control">
-                                <label class="nemo-toggle-switch">
-                                    <input type="checkbox" id="nemoEnableLorebookOverhaul">
-                                    <span class="nemo-toggle-slider"></span>
-                                </label>
-                            </div>
-                            <div class="nemo-setting-info">
-                                <div class="nemo-setting-title">Lorebook UI Overhaul</div>
-                                <div class="nemo-setting-description">
-                                    Enhanced Lorebook interface with improved organization
-                                    <span class="nemo-refresh-note">Requires refresh</span>
-                                </div>
-                            </div>
-                        </div>
-
-                        <div class="nemo-setting-row">
-                            <div class="nemo-setting-control">
-                                <label class="nemo-toggle-switch">
-                                    <input type="checkbox" id="nemoEnableReasoningSection">
-                                    <span class="nemo-toggle-slider"></span>
-                                </label>
-                            </div>
-                            <div class="nemo-setting-info">
-                                <div class="nemo-setting-title">Unified Reasoning Section</div>
-                                <div class="nemo-setting-description">
-                                    Consolidated reasoning controls in the prompt manager
-                                </div>
-                            </div>
-                        </div>
-
-                        <div class="nemo-setting-row">
-                            <div class="nemo-setting-control">
-                                <label class="nemo-toggle-switch">
-                                    <input type="checkbox" id="nemoEnableLorebookManagement">
-                                    <span class="nemo-toggle-slider"></span>
-                                </label>
-                            </div>
-                            <div class="nemo-setting-info">
-                                <div class="nemo-setting-title">Quick Lorebook Access</div>
-                                <div class="nemo-setting-description">
-                                    Manage active lorebooks directly from the prompt manager
-                                </div>
-                            </div>
-<<<<<<< HEAD
-                        </div>
-
-                        <div class="nemo-setting-row">
-                            <div class="nemo-setting-control">
-                                <label class="nemo-toggle-switch">
-                                    <input type="checkbox" id="nemoEnablePanelWidth">
-                                    <span class="nemo-toggle-slider"></span>
-                                </label>
-                            </div>
-                            <div class="nemo-setting-info">
-                                <div class="nemo-setting-title">50% Panel Width</div>
-                                <div class="nemo-setting-description">
-                                    Expand left and right nav panels to 50% screen width each
-                                    <span class="nemo-refresh-note">Takes effect immediately</span>
-                                </div>
-                            </div>
-=======
->>>>>>> 995b174d
-                            </div>
-                        </div>
-                    </div>
-                    </div>
-                </div>
-            </div>
-
-            <!-- NEMO-SUITE SECTION -->
-            <div class="inline-drawer">
-                <div class="inline-drawer-toggle inline-drawer-header">
-                    <b><i class="fa-solid fa-puzzle-piece"></i> Nemo-Suite Advanced Features</b>
-                    <div class="inline-drawer-icon fa-solid fa-chevron-down down"></div>
-                </div>
-                <div class="inline-drawer-content">
-                    <div class="nemo-settings-card">
-                        <div class="nemo-card-content">
-                            <p class="nemo-section-description">
-                                Advanced settings for Nemo-Suite features. Each feature has its own detailed configuration panel below.
-                            </p>
-                            <div id="nemo-suite-settings-container">
-                                <!-- ProsePolisher, Ember, NemoLore, MoodMusic, and NEMO-VRM settings will be loaded here -->
-                            </div>
-                        </div>
-                    </div>
-                </div>
-            </div>
-
-            <!-- CUSTOMIZATION SECTION -->
-            <div class="inline-drawer">
-                <div class="inline-drawer-toggle inline-drawer-header">
-                    <b><i class="fa-solid fa-paint-brush"></i> Customization Options</b>
-                    <div class="inline-drawer-icon fa-solid fa-chevron-down down"></div>
-                </div>
-                <div class="inline-drawer-content">
-                    <div class="nemo-settings-card">
-                        <div class="nemo-card-content">
-                            <p class="nemo-section-description">
-                                Personalize the appearance and behavior of the extension.
-                            </p>
-
-                            <div class="nemo-control-group">
-                                <label for="nemo-message-theme-select" class="nemo-control-label">
-                                    <span>Message Theme</span>
-                                    <i class="fa-solid fa-info-circle nemo-tooltip" title="Visual theme for chat messages"></i>
-                                </label>
-                                <select id="nemo-message-theme-select" class="nemo-select">
-                                    <option value="default">Default</option>
-                                    <option value="cheerful">Cheerful</option>
-                                    <option value="divine">Divine</option>
-                                    <option value="fantasy">Fantasy</option>
-                                    <option value="royal">Royal</option>
-                                    <option value="steampunk">Steampunk</option>
-                                    <option value="solarpunk">Solarpunk</option>
-                                    <option value="goth">Goth</option>
-                                    <option value="pastel">Pastel</option>
-                                    <option value="passionate">Passionate</option>
-                                    <option value="horror">Horror</option>
-                                    <option value="melancholy">Melancholy</option>
-                                    <option value="romance">Romance</option>
-                                    <option value="cyberpunk">Cyberpunk</option>
-                                    <option value="dyslexia">Dyslexia-Friendly</option>
-                                    <option value="dyslexia-dark">Dyslexia-Friendly Dark</option>
-                                </select>
-                                <small class="nemo-help-text">Choose a visual theme for your chat messages</small>
-                            </div>
-
-                            <div class="nemo-control-group">
-                                <label for="nemoDividerRegexPattern" class="nemo-control-label">
-                                    <span>Custom Divider Patterns</span>
-                                    <i class="fa-solid fa-info-circle nemo-tooltip" title="Add custom patterns (comma-separated) to recognize section dividers in prompts"></i>
-                                </label>
-                                <input type="text" id="nemoDividerRegexPattern" class="nemo-input" placeholder="e.g., ###+, //--">
-                                <small class="nemo-help-text">
-                                    Built-in patterns: <code>=+</code>, <code>⭐─+</code>, <code>━+</code>
-                                </small>
-                                <button id="nemoSaveRegexSettings" class="nemo-action-button nemo-primary">
-                                    <i class="fa-solid fa-save"></i>
-                                    <span>Save Patterns</span>
-                                </button>
-                                <div id="nemoRegexStatus" class="nemo-status-message"></div>
-                            </div>
-                        </div>
-                    </div>
-                </div>
-            </div>
-
-            <!-- ABOUT SECTION -->
-            <div class="inline-drawer">
-                <div class="inline-drawer-toggle inline-drawer-header">
-                    <b><i class="fa-solid fa-info-circle"></i> About NemoPresetExt</b>
-                    <div class="inline-drawer-icon fa-solid fa-chevron-down down"></div>
-                </div>
-                <div class="inline-drawer-content">
-                    <div class="nemo-settings-card">
-                        <div class="nemo-card-content">
-                            <div class="nemo-about-box">
-                                <p class="nemo-about-text">
-                                    <strong>NemoPresetExt</strong> is a comprehensive UI enhancement suite for SillyTavern that provides better organization, visual improvements, and quality-of-life features for power users.
-                                </p>
-                                <div class="nemo-about-details">
-                                    <div class="nemo-about-item">
-                                        <i class="fa-solid fa-code-branch"></i>
-                                        <span><strong>Version:</strong> 4.6.3</span>
-                                    </div>
-                                    <div class="nemo-about-item">
-                                        <i class="fa-solid fa-user"></i>
-                                        <span><strong>Author:</strong> @NemoVonNirgend</span>
-                                    </div>
-                                    <div class="nemo-about-item">
-                                        <i class="fa-brands fa-github"></i>
-                                        <a href="https://github.com/NemoVonNirgend/NemoPresetExt" target="_blank">GitHub Repository</a>
-                                    </div>
-                                </div>
-                            </div>
-                        </div>
-                    </div>
-                </div>
-            </div>
-
-        </div>
-    </div>
-</div>
-
-<style>
-/* NemoPresetExt Settings Styling - Inspired by Prose Polisher */
-.nemo-preset-enhancer-settings {
-    margin-bottom: 20px;
-}
-
-/* Force styles to work in extension view */
-#nemo-extension-view-content .nemo-preset-enhancer-settings .nemo-card-header-full,
-.nemo-extension-view-content .nemo-preset-enhancer-settings .nemo-card-header-full,
-.nemo-preset-enhancer-settings .nemo-card-header-full {
-    background: linear-gradient(135deg, rgba(0, 0, 0, 0.4) 0%, rgba(0, 0, 0, 0.25) 100%) !important;
-    border-left: 4px solid var(--SmartThemeQuoteColor) !important;
-    padding: 15px 20px !important;
-}
-
-#nemo-extension-view-content .nemo-preset-enhancer-settings .nemo-features-grid,
-.nemo-extension-view-content .nemo-preset-enhancer-settings .nemo-features-grid,
-.nemo-preset-enhancer-settings .nemo-features-grid {
-    display: grid !important;
-    grid-template-columns: 1fr 1fr !important;
-    gap: 20px !important;
-    margin: 0 !important;
-}
-
-/* Introduction Section */
-.nemo-intro-section {
-    margin-bottom: 20px;
-    padding: 15px;
-    background: var(--black30a);
-    border-radius: 8px;
-    border-left: 4px solid var(--SmartThemeQuoteColor);
-}
-
-.nemo-description {
-    margin: 0;
-    line-height: 1.6;
-    color: var(--SmartThemeBodyColor);
-}
-
-.nemo-feature-highlight {
-    display: block;
-    margin-top: 8px;
-    color: var(--SmartThemeQuoteColor);
-    font-weight: 500;
-}
-
-/* Settings Cards */
-.nemo-settings-card {
-    background: rgba(0, 0, 0, 0.15);
-    border: 1px solid var(--SmartThemeBorderColor);
-    border-radius: 8px;
-    margin-bottom: 15px;
-    overflow: hidden;
-}
-
-.nemo-card-header {
-    display: flex;
-    align-items: center;
-    gap: 10px;
-    padding: 12px 15px;
-    background: rgba(0, 0, 0, 0.3);
-    border-bottom: 1px solid var(--SmartThemeBorderColor);
-}
-
-.nemo-preset-enhancer-settings .nemo-card-header-full {
-    background: linear-gradient(135deg, rgba(0, 0, 0, 0.4) 0%, rgba(0, 0, 0, 0.25) 100%) !important;
-    border-left: 4px solid var(--SmartThemeQuoteColor) !important;
-    padding: 15px 20px !important;
-}
-
-.nemo-card-header i {
-    font-size: 1.1em;
-    color: var(--SmartThemeQuoteColor);
-    flex-shrink: 0;
-}
-
-.nemo-card-header h3 {
-    margin: 0;
-    flex: 1;
-    font-size: 1em;
-    color: var(--SmartThemeBodyColor);
-    font-weight: 600;
-}
-
-.nemo-card-badge {
-    padding: 4px 12px;
-    background: var(--SmartThemeQuoteColor);
-    color: white;
-    border-radius: 12px;
-    font-size: 0.8em;
-    font-weight: 600;
-    flex-shrink: 0;
-    text-transform: uppercase;
-    letter-spacing: 0.5px;
-}
-
-.nemo-card-content {
-    padding: 15px;
-}
-
-.nemo-section-description {
-    margin: 0 0 20px 0;
-    color: var(--SmartThemeBodyColor);
-    opacity: 0.9;
-    line-height: 1.5;
-}
-
-/* Features Grid Layout */
-.nemo-preset-enhancer-settings .nemo-features-grid {
-    display: grid !important;
-    grid-template-columns: 1fr 1fr !important;
-    gap: 20px !important;
-    margin: 0 !important;
-}
-
-@media (max-width: 1024px) {
-    .nemo-preset-enhancer-settings .nemo-features-grid {
-        grid-template-columns: 1fr !important;
-    }
-}
-
-/* Feature Groups */
-.nemo-feature-group {
-    margin-bottom: 0;
-}
-
-.nemo-group-title {
-    margin: 0 0 12px 0;
-    font-size: 0.85em;
-    color: var(--SmartThemeQuoteColor);
-    text-transform: uppercase;
-    letter-spacing: 1px;
-    font-weight: 600;
-    opacity: 0.9;
-    padding-bottom: 8px;
-    border-bottom: 2px solid var(--SmartThemeQuoteColor);
-}
-
-/* Setting Rows */
-.nemo-setting-row {
-    display: flex;
-    align-items: flex-start;
-    gap: 15px;
-    padding: 15px;
-    background: rgba(0, 0, 0, 0.2);
-    border-radius: 6px;
-    margin-bottom: 10px;
-    transition: all 0.2s ease;
-    border: 1px solid transparent;
-}
-
-.nemo-setting-row:hover {
-    background: rgba(0, 0, 0, 0.3);
-    border-color: var(--SmartThemeBorderColor);
-    box-shadow: 0 2px 6px rgba(0, 0, 0, 0.2);
-}
-
-.nemo-setting-control {
-    flex-shrink: 0;
-    padding-top: 2px;
-}
-
-.nemo-setting-info {
-    flex: 1;
-    min-width: 0;
-}
-
-.nemo-setting-title {
-    font-weight: 600;
-    color: var(--SmartThemeBodyColor);
-    margin-bottom: 5px;
-    font-size: 1em;
-}
-
-.nemo-setting-description {
-    font-size: 0.9em;
-    color: var(--SmartThemeBodyColor);
-    opacity: 0.75;
-    line-height: 1.4;
-}
-
-.nemo-refresh-note {
-    display: inline-block;
-    margin-left: 8px;
-    padding: 2px 8px;
-    background: var(--SmartThemeBlurTintColor);
-    border-radius: 4px;
-    font-size: 0.85em;
-    font-style: italic;
-}
-
-/* Toggle Switches */
-.nemo-toggle-switch {
-    position: relative;
-    display: inline-block;
-    width: 50px;
-    height: 26px;
-}
-
-.nemo-toggle-switch input {
-    opacity: 0;
-    width: 0;
-    height: 0;
-}
-
-.nemo-toggle-slider {
-    position: absolute;
-    cursor: pointer;
-    top: 0;
-    left: 0;
-    right: 0;
-    bottom: 0;
-    background-color: var(--black70a);
-    transition: 0.3s;
-    border-radius: 26px;
-}
-
-.nemo-toggle-slider:before {
-    position: absolute;
-    content: "";
-    height: 20px;
-    width: 20px;
-    left: 3px;
-    bottom: 3px;
-    background-color: white;
-    transition: 0.3s;
-    border-radius: 50%;
-}
-
-input:checked + .nemo-toggle-slider {
-    background-color: var(--SmartThemeQuoteColor);
-}
-
-input:checked + .nemo-toggle-slider:before {
-    transform: translateX(24px);
-}
-
-input:disabled + .nemo-toggle-slider {
-    opacity: 0.5;
-    cursor: not-allowed;
-}
-
-/* Control Groups */
-.nemo-control-group {
-    margin-bottom: 20px;
-}
-
-.nemo-control-label {
-    display: flex;
-    align-items: center;
-    gap: 8px;
-    margin-bottom: 8px;
-    font-weight: 600;
-    color: var(--SmartThemeBodyColor);
-}
-
-.nemo-tooltip {
-    cursor: help;
-    opacity: 0.7;
-    font-size: 0.9em;
-}
-
-.nemo-select,
-.nemo-input {
-    width: 100%;
-    padding: 8px 12px;
-    background: var(--black50a);
-    border: 1px solid var(--SmartThemeBorderColor);
-    border-radius: 6px;
-    color: var(--SmartThemeBodyColor);
-    font-size: 0.95em;
-}
-
-.nemo-select:focus,
-.nemo-input:focus {
-    outline: none;
-    border-color: var(--SmartThemeQuoteColor);
-    box-shadow: 0 0 0 2px rgba(var(--SmartThemeQuoteColor), 0.2);
-}
-
-.nemo-help-text {
-    display: block;
-    margin-top: 6px;
-    font-size: 0.85em;
-    color: var(--SmartThemeBodyColor);
-    opacity: 0.7;
-    line-height: 1.4;
-}
-
-.nemo-help-text code {
-    background: var(--black70a);
-    padding: 2px 6px;
-    border-radius: 3px;
-    font-family: monospace;
-    font-size: 0.9em;
-}
-
-/* Action Buttons */
-.nemo-action-button {
-    display: inline-flex;
-    align-items: center;
-    gap: 8px;
-    padding: 10px 18px;
-    background: var(--SmartThemeBlurTintColor);
-    border: 1px solid var(--SmartThemeBorderColor);
-    border-radius: 6px;
-    color: var(--SmartThemeBodyColor);
-    font-size: 0.95em;
-    cursor: pointer;
-    transition: all 0.2s ease;
-    margin-top: 10px;
-}
-
-.nemo-action-button:hover {
-    background: var(--SmartThemeQuoteColor);
-    border-color: var(--SmartThemeQuoteColor);
-    color: white;
-    box-shadow: 0 2px 8px rgba(0, 0, 0, 0.3);
-}
-
-.nemo-action-button.nemo-primary {
-    background: var(--SmartThemeQuoteColor);
-    color: white;
-}
-
-.nemo-action-button.nemo-primary:hover {
-    opacity: 0.9;
-    box-shadow: 0 4px 12px rgba(0, 0, 0, 0.4);
-}
-
-/* Status Messages */
-.nemo-status-message {
-    margin-top: 10px;
-    padding: 10px 15px;
-    border-radius: 6px;
-    font-size: 0.9em;
-    transition: all 0.3s ease;
-}
-
-.nemo-status-message:empty {
-    display: none;
-}
-
-/* About Section */
-.nemo-about-box {
-    padding: 15px;
-    background: var(--black30a);
-    border-radius: 6px;
-}
-
-.nemo-about-text {
-    margin: 0 0 20px 0;
-    line-height: 1.6;
-    color: var(--SmartThemeBodyColor);
-}
-
-.nemo-about-details {
-    display: flex;
-    flex-direction: column;
-    gap: 10px;
-}
-
-.nemo-about-item {
-    display: flex;
-    align-items: center;
-    gap: 10px;
-    padding: 10px;
-    background: var(--black50a);
-    border-radius: 6px;
-}
-
-.nemo-about-item i {
-    color: var(--SmartThemeQuoteColor);
-    width: 20px;
-    text-align: center;
-}
-
-.nemo-about-item a {
-    color: var(--SmartThemeQuoteColor);
-    text-decoration: none;
-    transition: opacity 0.2s ease;
-}
-
-.nemo-about-item a:hover {
-    opacity: 0.8;
-    text-decoration: underline;
-}
-</style>
+<div class="nemo-preset-enhancer-settings">
+    <div class="inline-drawer">
+        <div class="inline-drawer-toggle inline-drawer-header">
+            <b>NemoPreset UI Extensions</b>
+            <div class="inline-drawer-icon fa-solid fa-chevron-down down"></div>
+        </div>
+        <div class="inline-drawer-content" style="display: block;">
+
+            <!-- INTRODUCTION SECTION -->
+            <div class="nemo-intro-section">
+                <p class="nemo-description">
+                    Enhances SillyTavern's UI with better organization, visual improvements, and quality-of-life features for power users.
+                    <span class="nemo-feature-highlight">Customize your experience below.</span>
+                </p>
+            </div>
+
+            <!-- FEATURE TOGGLES SECTION -->
+            <div class="nemo-settings-card">
+                <div class="nemo-card-header nemo-card-header-full">
+                    <i class="fa-solid fa-toggle-on"></i>
+                    <h3>Feature Toggles</h3>
+                    <span class="nemo-card-badge">Core</span>
+                </div>
+                <div class="nemo-card-content">
+                    <p class="nemo-section-description">Enable or disable individual features. Most require a page refresh.</p>
+
+                    <div class="nemo-features-grid">
+                        <!-- Core Features -->
+                        <div class="nemo-feature-group">
+                            <h4 class="nemo-group-title">Core Features</h4>
+
+                            <div class="nemo-setting-row">
+                            <div class="nemo-setting-control">
+                                <label class="nemo-toggle-switch">
+                                    <input type="checkbox" id="nemoEnablePromptManager" checked>
+                                    <span class="nemo-toggle-slider"></span>
+                                </label>
+                            </div>
+                            <div class="nemo-setting-info">
+                                <div class="nemo-setting-title">Prompt Manager Enhancements</div>
+                                <div class="nemo-setting-description">
+                                    Collapsible sections, drag-and-drop reordering, and visual improvements
+                                </div>
+                            </div>
+                        </div>
+
+                        <div class="nemo-setting-row">
+                            <div class="nemo-setting-control">
+                                <label class="nemo-toggle-switch">
+                                    <input type="checkbox" id="nemoEnablePresetNavigator" checked>
+                                    <span class="nemo-toggle-slider"></span>
+                                </label>
+                            </div>
+                            <div class="nemo-setting-info">
+                                <div class="nemo-setting-title">Preset Navigator</div>
+                                <div class="nemo-setting-description">
+                                    Browse, search, and manage API presets with the "Browse..." button
+                                </div>
+                            </div>
+                        </div>
+
+                        <div class="nemo-setting-row">
+                            <div class="nemo-setting-control">
+                                <label class="nemo-toggle-switch">
+                                    <input type="checkbox" id="nemoEnableDirectives" checked>
+                                    <span class="nemo-toggle-slider"></span>
+                                </label>
+                            </div>
+                            <div class="nemo-setting-info">
+                                <div class="nemo-setting-title">Prompt Directive System</div>
+                                <div class="nemo-setting-description">
+                                    Allows preset makers to embed rules and dependencies in prompts
+                                </div>
+                            </div>
+                        </div>
+
+                        <div class="nemo-setting-row">
+                            <div class="nemo-setting-control">
+                                <label class="nemo-toggle-switch">
+                                    <input type="checkbox" id="nemoEnableCardEmporium" checked>
+                                    <span class="nemo-toggle-slider"></span>
+                                </label>
+                            </div>
+                            <div class="nemo-setting-info">
+                                <div class="nemo-setting-title">Card & Lorebook Emporium</div>
+                                <div class="nemo-setting-description">
+                                    Browse and import character cards and lorebooks
+                                </div>
+                            </div>
+                            </div>
+                        </div>
+
+                        <!-- Optional UI Features -->
+                        <div class="nemo-feature-group">
+                            <h4 class="nemo-group-title">Optional UI Features</h4>
+
+                            <div class="nemo-setting-row">
+                            <div class="nemo-setting-control">
+                                <label class="nemo-toggle-switch">
+                                    <input type="checkbox" id="nemoEnableEmber">
+                                    <span class="nemo-toggle-slider"></span>
+                                </label>
+                            </div>
+                            <div class="nemo-setting-info">
+                                <div class="nemo-setting-title">Ember 2.0</div>
+                                <div class="nemo-setting-description">
+                                    Universal HTML/JS renderer with asset pack system for interactive content
+                                    <span class="nemo-refresh-note">Requires refresh</span>
+                                </div>
+                            </div>
+                        </div>
+
+                            <div class="nemo-setting-row">
+                            <div class="nemo-setting-control">
+                                <label class="nemo-toggle-switch">
+                                    <input type="checkbox" id="nemoEnableNemoLore">
+                                    <span class="nemo-toggle-slider"></span>
+                                </label>
+                            </div>
+                            <div class="nemo-setting-info">
+                                <div class="nemo-setting-title">NemoLore</div>
+                                <div class="nemo-setting-description">
+                                    Advanced lorebook automation, chat summarization, and memory management
+                                    <span class="nemo-refresh-note">Requires refresh</span>
+                                </div>
+                            </div>
+                        </div>
+
+                            <div class="nemo-setting-row">
+                            <div class="nemo-setting-control">
+                                <label class="nemo-toggle-switch">
+                                    <input type="checkbox" id="nemoEnableAnimatedBackgrounds">
+                                    <span class="nemo-toggle-slider"></span>
+                                </label>
+                            </div>
+                            <div class="nemo-setting-info">
+                                <div class="nemo-setting-title">Animated Backgrounds</div>
+                                <div class="nemo-setting-description">
+                                    Support for video backgrounds (webm, mp4) and YouTube URLs with controls
+                                    <span class="nemo-refresh-note">Requires refresh</span>
+                                </div>
+                            </div>
+                        </div>
+
+                        <div class="nemo-setting-row">
+                            <div class="nemo-setting-control">
+                                <label class="nemo-toggle-switch">
+                                    <input type="checkbox" id="nemoEnableTabOverhauls">
+                                    <span class="nemo-toggle-slider"></span>
+                                </label>
+                            </div>
+                            <div class="nemo-setting-info">
+                                <div class="nemo-setting-title">Settings Tab Overhauls</div>
+                                <div class="nemo-setting-description">
+                                    Tabbed interface for User Settings and Advanced Formatting
+                                    <span class="nemo-refresh-note">Requires refresh</span>
+                                </div>
+                            </div>
+                        </div>
+
+                        <div class="nemo-setting-row">
+                            <div class="nemo-setting-control">
+                                <label class="nemo-toggle-switch">
+                                    <input type="checkbox" id="nemoEnableExtensionsTabOverhaul">
+                                    <span class="nemo-toggle-slider"></span>
+                                </label>
+                            </div>
+                            <div class="nemo-setting-info">
+                                <div class="nemo-setting-title">Extensions Tab Overhaul</div>
+                                <div class="nemo-setting-description">
+                                    Organized categories with search for extensions
+                                    <span class="nemo-refresh-note">Requires refresh</span>
+                                </div>
+                            </div>
+                        </div>
+
+                        <div class="nemo-setting-row">
+                            <div class="nemo-setting-control">
+                                <label class="nemo-toggle-switch">
+                                    <input type="checkbox" id="nemoEnableLorebookOverhaul">
+                                    <span class="nemo-toggle-slider"></span>
+                                </label>
+                            </div>
+                            <div class="nemo-setting-info">
+                                <div class="nemo-setting-title">Lorebook UI Overhaul</div>
+                                <div class="nemo-setting-description">
+                                    Enhanced Lorebook interface with improved organization
+                                    <span class="nemo-refresh-note">Requires refresh</span>
+                                </div>
+                            </div>
+                        </div>
+
+                        <div class="nemo-setting-row">
+                            <div class="nemo-setting-control">
+                                <label class="nemo-toggle-switch">
+                                    <input type="checkbox" id="nemoEnableReasoningSection">
+                                    <span class="nemo-toggle-slider"></span>
+                                </label>
+                            </div>
+                            <div class="nemo-setting-info">
+                                <div class="nemo-setting-title">Unified Reasoning Section</div>
+                                <div class="nemo-setting-description">
+                                    Consolidated reasoning controls in the prompt manager
+                                </div>
+                            </div>
+                        </div>
+
+                        <div class="nemo-setting-row">
+                            <div class="nemo-setting-control">
+                                <label class="nemo-toggle-switch">
+                                    <input type="checkbox" id="nemoEnableLorebookManagement">
+                                    <span class="nemo-toggle-slider"></span>
+                                </label>
+                            </div>
+                            <div class="nemo-setting-info">
+                                <div class="nemo-setting-title">Quick Lorebook Access</div>
+                                <div class="nemo-setting-description">
+                                    Manage active lorebooks directly from the prompt manager
+                                </div>
+                            </div>
+                            </div>
+                        </div>
+                    </div>
+                    </div>
+                </div>
+            </div>
+
+            <!-- NEMO-SUITE SECTION -->
+            <div class="inline-drawer">
+                <div class="inline-drawer-toggle inline-drawer-header">
+                    <b><i class="fa-solid fa-puzzle-piece"></i> Nemo-Suite Advanced Features</b>
+                    <div class="inline-drawer-icon fa-solid fa-chevron-down down"></div>
+                </div>
+                <div class="inline-drawer-content">
+                    <div class="nemo-settings-card">
+                        <div class="nemo-card-content">
+                            <p class="nemo-section-description">
+                                Advanced settings for Nemo-Suite features. Each feature has its own detailed configuration panel below.
+                            </p>
+                            <div id="nemo-suite-settings-container">
+                                <!-- ProsePolisher, Ember, NemoLore, MoodMusic, and NEMO-VRM settings will be loaded here -->
+                            </div>
+                        </div>
+                    </div>
+                </div>
+            </div>
+
+            <!-- CUSTOMIZATION SECTION -->
+            <div class="inline-drawer">
+                <div class="inline-drawer-toggle inline-drawer-header">
+                    <b><i class="fa-solid fa-paint-brush"></i> Customization Options</b>
+                    <div class="inline-drawer-icon fa-solid fa-chevron-down down"></div>
+                </div>
+                <div class="inline-drawer-content">
+                    <div class="nemo-settings-card">
+                        <div class="nemo-card-content">
+                            <p class="nemo-section-description">
+                                Personalize the appearance and behavior of the extension.
+                            </p>
+
+                            <div class="nemo-control-group">
+                                <label for="nemo-message-theme-select" class="nemo-control-label">
+                                    <span>Message Theme</span>
+                                    <i class="fa-solid fa-info-circle nemo-tooltip" title="Visual theme for chat messages"></i>
+                                </label>
+                                <select id="nemo-message-theme-select" class="nemo-select">
+                                    <option value="default">Default</option>
+                                    <option value="cheerful">Cheerful</option>
+                                    <option value="divine">Divine</option>
+                                    <option value="fantasy">Fantasy</option>
+                                    <option value="royal">Royal</option>
+                                    <option value="steampunk">Steampunk</option>
+                                    <option value="solarpunk">Solarpunk</option>
+                                    <option value="goth">Goth</option>
+                                    <option value="pastel">Pastel</option>
+                                    <option value="passionate">Passionate</option>
+                                    <option value="horror">Horror</option>
+                                    <option value="melancholy">Melancholy</option>
+                                    <option value="romance">Romance</option>
+                                    <option value="cyberpunk">Cyberpunk</option>
+                                    <option value="dyslexia">Dyslexia-Friendly</option>
+                                    <option value="dyslexia-dark">Dyslexia-Friendly Dark</option>
+                                </select>
+                                <small class="nemo-help-text">Choose a visual theme for your chat messages</small>
+                            </div>
+
+                            <div class="nemo-control-group">
+                                <label for="nemoDividerRegexPattern" class="nemo-control-label">
+                                    <span>Custom Divider Patterns</span>
+                                    <i class="fa-solid fa-info-circle nemo-tooltip" title="Add custom patterns (comma-separated) to recognize section dividers in prompts"></i>
+                                </label>
+                                <input type="text" id="nemoDividerRegexPattern" class="nemo-input" placeholder="e.g., ###+, //--">
+                                <small class="nemo-help-text">
+                                    Built-in patterns: <code>=+</code>, <code>⭐─+</code>, <code>━+</code>
+                                </small>
+                                <button id="nemoSaveRegexSettings" class="nemo-action-button nemo-primary">
+                                    <i class="fa-solid fa-save"></i>
+                                    <span>Save Patterns</span>
+                                </button>
+                                <div id="nemoRegexStatus" class="nemo-status-message"></div>
+                            </div>
+                        </div>
+                    </div>
+                </div>
+            </div>
+
+            <!-- ABOUT SECTION -->
+            <div class="inline-drawer">
+                <div class="inline-drawer-toggle inline-drawer-header">
+                    <b><i class="fa-solid fa-info-circle"></i> About NemoPresetExt</b>
+                    <div class="inline-drawer-icon fa-solid fa-chevron-down down"></div>
+                </div>
+                <div class="inline-drawer-content">
+                    <div class="nemo-settings-card">
+                        <div class="nemo-card-content">
+                            <div class="nemo-about-box">
+                                <p class="nemo-about-text">
+                                    <strong>NemoPresetExt</strong> is a comprehensive UI enhancement suite for SillyTavern that provides better organization, visual improvements, and quality-of-life features for power users.
+                                </p>
+                                <div class="nemo-about-details">
+                                    <div class="nemo-about-item">
+                                        <i class="fa-solid fa-code-branch"></i>
+                                        <span><strong>Version:</strong> 4.6.3</span>
+                                    </div>
+                                    <div class="nemo-about-item">
+                                        <i class="fa-solid fa-user"></i>
+                                        <span><strong>Author:</strong> @NemoVonNirgend</span>
+                                    </div>
+                                    <div class="nemo-about-item">
+                                        <i class="fa-brands fa-github"></i>
+                                        <a href="https://github.com/NemoVonNirgend/NemoPresetExt" target="_blank">GitHub Repository</a>
+                                    </div>
+                                </div>
+                            </div>
+                        </div>
+                    </div>
+                </div>
+            </div>
+
+        </div>
+    </div>
+</div>
+
+<style>
+/* NemoPresetExt Settings Styling - Inspired by Prose Polisher */
+.nemo-preset-enhancer-settings {
+    margin-bottom: 20px;
+}
+
+/* Force styles to work in extension view */
+#nemo-extension-view-content .nemo-preset-enhancer-settings .nemo-card-header-full,
+.nemo-extension-view-content .nemo-preset-enhancer-settings .nemo-card-header-full,
+.nemo-preset-enhancer-settings .nemo-card-header-full {
+    background: linear-gradient(135deg, rgba(0, 0, 0, 0.4) 0%, rgba(0, 0, 0, 0.25) 100%) !important;
+    border-left: 4px solid var(--SmartThemeQuoteColor) !important;
+    padding: 15px 20px !important;
+}
+
+#nemo-extension-view-content .nemo-preset-enhancer-settings .nemo-features-grid,
+.nemo-extension-view-content .nemo-preset-enhancer-settings .nemo-features-grid,
+.nemo-preset-enhancer-settings .nemo-features-grid {
+    display: grid !important;
+    grid-template-columns: 1fr 1fr !important;
+    gap: 20px !important;
+    margin: 0 !important;
+}
+
+/* Introduction Section */
+.nemo-intro-section {
+    margin-bottom: 20px;
+    padding: 15px;
+    background: var(--black30a);
+    border-radius: 8px;
+    border-left: 4px solid var(--SmartThemeQuoteColor);
+}
+
+.nemo-description {
+    margin: 0;
+    line-height: 1.6;
+    color: var(--SmartThemeBodyColor);
+}
+
+.nemo-feature-highlight {
+    display: block;
+    margin-top: 8px;
+    color: var(--SmartThemeQuoteColor);
+    font-weight: 500;
+}
+
+/* Settings Cards */
+.nemo-settings-card {
+    background: rgba(0, 0, 0, 0.15);
+    border: 1px solid var(--SmartThemeBorderColor);
+    border-radius: 8px;
+    margin-bottom: 15px;
+    overflow: hidden;
+}
+
+.nemo-card-header {
+    display: flex;
+    align-items: center;
+    gap: 10px;
+    padding: 12px 15px;
+    background: rgba(0, 0, 0, 0.3);
+    border-bottom: 1px solid var(--SmartThemeBorderColor);
+}
+
+.nemo-preset-enhancer-settings .nemo-card-header-full {
+    background: linear-gradient(135deg, rgba(0, 0, 0, 0.4) 0%, rgba(0, 0, 0, 0.25) 100%) !important;
+    border-left: 4px solid var(--SmartThemeQuoteColor) !important;
+    padding: 15px 20px !important;
+}
+
+.nemo-card-header i {
+    font-size: 1.1em;
+    color: var(--SmartThemeQuoteColor);
+    flex-shrink: 0;
+}
+
+.nemo-card-header h3 {
+    margin: 0;
+    flex: 1;
+    font-size: 1em;
+    color: var(--SmartThemeBodyColor);
+    font-weight: 600;
+}
+
+.nemo-card-badge {
+    padding: 4px 12px;
+    background: var(--SmartThemeQuoteColor);
+    color: white;
+    border-radius: 12px;
+    font-size: 0.8em;
+    font-weight: 600;
+    flex-shrink: 0;
+    text-transform: uppercase;
+    letter-spacing: 0.5px;
+}
+
+.nemo-card-content {
+    padding: 15px;
+}
+
+.nemo-section-description {
+    margin: 0 0 20px 0;
+    color: var(--SmartThemeBodyColor);
+    opacity: 0.9;
+    line-height: 1.5;
+}
+
+/* Features Grid Layout */
+.nemo-preset-enhancer-settings .nemo-features-grid {
+    display: grid !important;
+    grid-template-columns: 1fr 1fr !important;
+    gap: 20px !important;
+    margin: 0 !important;
+}
+
+@media (max-width: 1024px) {
+    .nemo-preset-enhancer-settings .nemo-features-grid {
+        grid-template-columns: 1fr !important;
+    }
+}
+
+/* Feature Groups */
+.nemo-feature-group {
+    margin-bottom: 0;
+}
+
+.nemo-group-title {
+    margin: 0 0 12px 0;
+    font-size: 0.85em;
+    color: var(--SmartThemeQuoteColor);
+    text-transform: uppercase;
+    letter-spacing: 1px;
+    font-weight: 600;
+    opacity: 0.9;
+    padding-bottom: 8px;
+    border-bottom: 2px solid var(--SmartThemeQuoteColor);
+}
+
+/* Setting Rows */
+.nemo-setting-row {
+    display: flex;
+    align-items: flex-start;
+    gap: 15px;
+    padding: 15px;
+    background: rgba(0, 0, 0, 0.2);
+    border-radius: 6px;
+    margin-bottom: 10px;
+    transition: all 0.2s ease;
+    border: 1px solid transparent;
+}
+
+.nemo-setting-row:hover {
+    background: rgba(0, 0, 0, 0.3);
+    border-color: var(--SmartThemeBorderColor);
+    box-shadow: 0 2px 6px rgba(0, 0, 0, 0.2);
+}
+
+.nemo-setting-control {
+    flex-shrink: 0;
+    padding-top: 2px;
+}
+
+.nemo-setting-info {
+    flex: 1;
+    min-width: 0;
+}
+
+.nemo-setting-title {
+    font-weight: 600;
+    color: var(--SmartThemeBodyColor);
+    margin-bottom: 5px;
+    font-size: 1em;
+}
+
+.nemo-setting-description {
+    font-size: 0.9em;
+    color: var(--SmartThemeBodyColor);
+    opacity: 0.75;
+    line-height: 1.4;
+}
+
+.nemo-refresh-note {
+    display: inline-block;
+    margin-left: 8px;
+    padding: 2px 8px;
+    background: var(--SmartThemeBlurTintColor);
+    border-radius: 4px;
+    font-size: 0.85em;
+    font-style: italic;
+}
+
+/* Toggle Switches */
+.nemo-toggle-switch {
+    position: relative;
+    display: inline-block;
+    width: 50px;
+    height: 26px;
+}
+
+.nemo-toggle-switch input {
+    opacity: 0;
+    width: 0;
+    height: 0;
+}
+
+.nemo-toggle-slider {
+    position: absolute;
+    cursor: pointer;
+    top: 0;
+    left: 0;
+    right: 0;
+    bottom: 0;
+    background-color: var(--black70a);
+    transition: 0.3s;
+    border-radius: 26px;
+}
+
+.nemo-toggle-slider:before {
+    position: absolute;
+    content: "";
+    height: 20px;
+    width: 20px;
+    left: 3px;
+    bottom: 3px;
+    background-color: white;
+    transition: 0.3s;
+    border-radius: 50%;
+}
+
+input:checked + .nemo-toggle-slider {
+    background-color: var(--SmartThemeQuoteColor);
+}
+
+input:checked + .nemo-toggle-slider:before {
+    transform: translateX(24px);
+}
+
+input:disabled + .nemo-toggle-slider {
+    opacity: 0.5;
+    cursor: not-allowed;
+}
+
+/* Control Groups */
+.nemo-control-group {
+    margin-bottom: 20px;
+}
+
+.nemo-control-label {
+    display: flex;
+    align-items: center;
+    gap: 8px;
+    margin-bottom: 8px;
+    font-weight: 600;
+    color: var(--SmartThemeBodyColor);
+}
+
+.nemo-tooltip {
+    cursor: help;
+    opacity: 0.7;
+    font-size: 0.9em;
+}
+
+.nemo-select,
+.nemo-input {
+    width: 100%;
+    padding: 8px 12px;
+    background: var(--black50a);
+    border: 1px solid var(--SmartThemeBorderColor);
+    border-radius: 6px;
+    color: var(--SmartThemeBodyColor);
+    font-size: 0.95em;
+}
+
+.nemo-select:focus,
+.nemo-input:focus {
+    outline: none;
+    border-color: var(--SmartThemeQuoteColor);
+    box-shadow: 0 0 0 2px rgba(var(--SmartThemeQuoteColor), 0.2);
+}
+
+.nemo-help-text {
+    display: block;
+    margin-top: 6px;
+    font-size: 0.85em;
+    color: var(--SmartThemeBodyColor);
+    opacity: 0.7;
+    line-height: 1.4;
+}
+
+.nemo-help-text code {
+    background: var(--black70a);
+    padding: 2px 6px;
+    border-radius: 3px;
+    font-family: monospace;
+    font-size: 0.9em;
+}
+
+/* Action Buttons */
+.nemo-action-button {
+    display: inline-flex;
+    align-items: center;
+    gap: 8px;
+    padding: 10px 18px;
+    background: var(--SmartThemeBlurTintColor);
+    border: 1px solid var(--SmartThemeBorderColor);
+    border-radius: 6px;
+    color: var(--SmartThemeBodyColor);
+    font-size: 0.95em;
+    cursor: pointer;
+    transition: all 0.2s ease;
+    margin-top: 10px;
+}
+
+.nemo-action-button:hover {
+    background: var(--SmartThemeQuoteColor);
+    border-color: var(--SmartThemeQuoteColor);
+    color: white;
+    box-shadow: 0 2px 8px rgba(0, 0, 0, 0.3);
+}
+
+.nemo-action-button.nemo-primary {
+    background: var(--SmartThemeQuoteColor);
+    color: white;
+}
+
+.nemo-action-button.nemo-primary:hover {
+    opacity: 0.9;
+    box-shadow: 0 4px 12px rgba(0, 0, 0, 0.4);
+}
+
+/* Status Messages */
+.nemo-status-message {
+    margin-top: 10px;
+    padding: 10px 15px;
+    border-radius: 6px;
+    font-size: 0.9em;
+    transition: all 0.3s ease;
+}
+
+.nemo-status-message:empty {
+    display: none;
+}
+
+/* About Section */
+.nemo-about-box {
+    padding: 15px;
+    background: var(--black30a);
+    border-radius: 6px;
+}
+
+.nemo-about-text {
+    margin: 0 0 20px 0;
+    line-height: 1.6;
+    color: var(--SmartThemeBodyColor);
+}
+
+.nemo-about-details {
+    display: flex;
+    flex-direction: column;
+    gap: 10px;
+}
+
+.nemo-about-item {
+    display: flex;
+    align-items: center;
+    gap: 10px;
+    padding: 10px;
+    background: var(--black50a);
+    border-radius: 6px;
+}
+
+.nemo-about-item i {
+    color: var(--SmartThemeQuoteColor);
+    width: 20px;
+    text-align: center;
+}
+
+.nemo-about-item a {
+    color: var(--SmartThemeQuoteColor);
+    text-decoration: none;
+    transition: opacity 0.2s ease;
+}
+
+.nemo-about-item a:hover {
+    opacity: 0.8;
+    text-decoration: underline;
+}
+</style>